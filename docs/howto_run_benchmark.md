# Running the benchmark

## Setting up

### Install dependencies

```
pip install -r requirements.txt
```

### API Key

Create a file `key.json` in the project root and paste in your api key (and organisation optionally).

```
{
  "openai": {
            "organisation": "<value>", 
            "api_key": "<value>"
            },
  "anthropic": {
            "api_key": "<value>"
            },
  "alephalpha": {
            "api_key": "<value>"
            }
}
```

Note: You can look up your api key for OpenAI at https://platform.openai.com/account/api-keys and for Anthoropic
at https://console.anthropic.com/account/keys, AlephAlpha can be found
here: https://docs.aleph-alpha.com/docs/introduction/luminous/

### Available models

Currently available values are:

- `"gpt-4"`
- `"gpt-3.5-turbo"`
- `"text-davinci-003"`
- `"claude-v1.3"`
- `"claude-v1.3-100k"`
- `"luminous-supreme-control"`
- `"luminous-supreme"`
- `"luminous-extended"`
- `"luminous-base"`
- `"google/flan-t5-xxl"`

Models can be added in `clemgame/api.py`.


## Validating your installation

Add keys to the API providers as described above.

Go into the project root and prepare path to run from cmdline

```
source prepare_path.sh
```

Then run the cli script

```
python3 scripts/cli.py -m gpt-3.5-turbo--gpt-3.5-turbo run taboo
```

(The `-m` option tells the script which model to use; since taboo is a two player game, we need both partners to be specified here.)

This should give you an output that contains something like the following:
```
Playing games: 100%|██████████████████████████████████| 20/20 [00:48<00:00,  2.41s/it]
```

If that is the case, output (transcripts of the games played) will have been written to `results/taboo` (in the main directory of the code).

Unfortunately, at the moment the code fails silently for example if model names are wrong, so make sure that you see the confirmation that the game actually has been played.

You can get more information about what you can do with the `cli` script via:

```
python3 scripts/cli.py --help
```

For example, you can use that script to get a more readable version of the game play jsons like so:

```
python3 scripts/cli.py transcribe taboo
```

(The `results` directory will now hold html and LaTeX views of the transcripts.)


## Running the benchmark

Go into the project root and prepare path to run from cmdline

```
source prepare_path.sh
```

<<<<<<< HEAD
or run game masters individually for individual models. Note some games (privateshared) are single player and some games can be multiplayer (taboo, referencegame, imagegame, wordle)

```
python scripts/cli.py -m gpt-3.5-turbo run privateshared
```

```
python scripts/cli.py -m gpt-3.5-turbo--gpt-3.5-turbo run taboo
```

```
python scripts/cli.py -m gpt-3.5-turbo--gpt-3.5-turbo run imagegame
```

```
python scripts/cli.py -m gpt-3.5-turbo--gpt-3.5-turbo run referencegame
```

```
python scripts/cli.py -m gpt-3.5-turbo--gpt-3.5-turbo run wordle
```


## Results

All results from running the benchmark will be saved under `results` folder.
=======
Then, run the wrapper script:

```
./pipeline_clembench.sh
```

Internally, this uses `run.sh` to run individual game/model combinations. Inspect the code to see how things are done.


>>>>>>> 5ec897c8

## Running the evaluation

All details from running the benchmarked are logged in the respective game directories,
with the format described in ```logdoc.md```.

In order to generate the transcriptions of the dialogues, please run this command:

```
python3 scripts/cli.py transcribe all
```

Or put a single game name (taboo, referencegame, imagegame, wordle, privateshared)

```
python3 scripts/cli.py transcribe taboo
```

Next, run this command to generate the scores of the dialogues:

```
python3 scripts/cli.py score all
```

Or put a single game name (taboo, referencegame, imagegame, wordle, privateshared)

```
python3 scripts/cli.py score taboo
```

We provide an evaluation script at `evaluation/basiceval.py` that produces a number of tables and visualizations for the benchmark. New models (their name abbreviation), metrics (their range) and game/model (their order) must be added manually to the constants in ```evaluation/evalutils.py```.

Run the following script that generates the tables and plots for the benchmark:

Or put a single game name (taboo, referencegame, imagegame, wordle, privateshared)

```
python3 evaluation/basiceval.py
```

<|MERGE_RESOLUTION|>--- conflicted
+++ resolved
@@ -68,11 +68,10 @@
 (The `-m` option tells the script which model to use; since taboo is a two player game, we need both partners to be specified here.)
 
 This should give you an output that contains something like the following:
+
 ```
 Playing games: 100%|██████████████████████████████████| 20/20 [00:48<00:00,  2.41s/it]
 ```
-
-If that is the case, output (transcripts of the games played) will have been written to `results/taboo` (in the main directory of the code).
 
 Unfortunately, at the moment the code fails silently for example if model names are wrong, so make sure that you see the confirmation that the game actually has been played.
 
@@ -82,25 +81,8 @@
 python3 scripts/cli.py --help
 ```
 
-For example, you can use that script to get a more readable version of the game play jsons like so:
 
-```
-python3 scripts/cli.py transcribe taboo
-```
-
-(The `results` directory will now hold html and LaTeX views of the transcripts.)
-
-
-## Running the benchmark
-
-Go into the project root and prepare path to run from cmdline
-
-```
-source prepare_path.sh
-```
-
-<<<<<<< HEAD
-or run game masters individually for individual models. Note some games (privateshared) are single player and some games can be multiplayer (taboo, referencegame, imagegame, wordle)
+To run other game masters individually use the following scripts. Note some games (privateshared) are single player and some games can be multiplayer (taboo, referencegame, imagegame, wordle)
 
 ```
 python scripts/cli.py -m gpt-3.5-turbo run privateshared
@@ -125,8 +107,17 @@
 
 ## Results
 
-All results from running the benchmark will be saved under `results` folder.
-=======
+(The `results` directory will now hold html and LaTeX views of the transcripts.)
+
+
+## Running the benchmark
+
+Go into the project root and prepare path to run from cmdline
+
+```
+source prepare_path.sh
+```
+
 Then, run the wrapper script:
 
 ```
@@ -134,9 +125,6 @@
 ```
 
 Internally, this uses `run.sh` to run individual game/model combinations. Inspect the code to see how things are done.
-
-
->>>>>>> 5ec897c8
 
 ## Running the evaluation
 
